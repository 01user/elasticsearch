--- conflicted
+++ resolved
@@ -34,11 +34,7 @@
 import org.apache.lucene.search.join.BitSetProducer;
 import org.apache.lucene.search.join.ParentChildrenBlockJoinQuery;
 import org.apache.lucene.search.join.ScoreMode;
-<<<<<<< HEAD
-import org.elasticsearch.Version;
 import org.elasticsearch.action.search.MaxScoreCollector;
-=======
->>>>>>> f4e9729d
 import org.elasticsearch.common.ParseField;
 import org.elasticsearch.common.ParsingException;
 import org.elasticsearch.common.io.stream.StreamInput;
@@ -398,12 +394,8 @@
                 if (size() == 0) {
                     TotalHitCountCollector totalHitCountCollector = new TotalHitCountCollector();
                     intersect(weight, innerHitQueryWeight, totalHitCountCollector, ctx);
-<<<<<<< HEAD
                     result[i] = new TopDocsAndMaxScore(new TopDocs(new TotalHits(totalHitCountCollector.getTotalHits(), TotalHits.Relation.EQUAL_TO),
                             Lucene.EMPTY_SCORE_DOCS), Float.NaN);
-=======
-                    result[i] = new TopDocs(totalHitCountCollector.getTotalHits(), Lucene.EMPTY_SCORE_DOCS, Float.NaN);
->>>>>>> f4e9729d
                 } else {
                     int topN = Math.min(from() + size(), context.searcher().getIndexReader().maxDoc());
                     TopDocsCollector<?> topDocsCollector;
