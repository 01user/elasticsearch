/*
 * Licensed to Elasticsearch under one or more contributor
 * license agreements. See the NOTICE file distributed with
 * this work for additional information regarding copyright
 * ownership. Elasticsearch licenses this file to you under
 * the Apache License, Version 2.0 (the "License"); you may
 * not use this file except in compliance with the License.
 * You may obtain a copy of the License at
 *
 *    http://www.apache.org/licenses/LICENSE-2.0
 *
 * Unless required by applicable law or agreed to in writing,
 * software distributed under the License is distributed on an
 * "AS IS" BASIS, WITHOUT WARRANTIES OR CONDITIONS OF ANY
 * KIND, either express or implied.  See the License for the
 * specific language governing permissions and limitations
 * under the License.
 */
package org.elasticsearch.client;

import org.elasticsearch.action.ActionListener;
<<<<<<< HEAD
import org.elasticsearch.protocol.xpack.ml.DeleteJobRequest;
import org.elasticsearch.protocol.xpack.ml.DeleteJobResponse;
=======
import org.elasticsearch.protocol.xpack.ml.CloseJobRequest;
import org.elasticsearch.protocol.xpack.ml.CloseJobResponse;
import org.elasticsearch.protocol.xpack.ml.DeleteJobRequest;
import org.elasticsearch.protocol.xpack.ml.DeleteJobResponse;
import org.elasticsearch.protocol.xpack.ml.GetBucketsRequest;
import org.elasticsearch.protocol.xpack.ml.GetBucketsResponse;
import org.elasticsearch.protocol.xpack.ml.GetJobRequest;
import org.elasticsearch.protocol.xpack.ml.GetJobResponse;
>>>>>>> f4e9729d
import org.elasticsearch.protocol.xpack.ml.OpenJobRequest;
import org.elasticsearch.protocol.xpack.ml.OpenJobResponse;
import org.elasticsearch.protocol.xpack.ml.PutJobRequest;
import org.elasticsearch.protocol.xpack.ml.PutJobResponse;

import java.io.IOException;
import java.util.Collections;

/**
 * Machine Learning API client wrapper for the {@link RestHighLevelClient}
 *
 * <p>
 * See the <a href="https://www.elastic.co/guide/en/elasticsearch/reference/current/ml-apis.html">
 * X-Pack Machine Learning APIs </a> for additional information.
 */
public final class MachineLearningClient {

    private final RestHighLevelClient restHighLevelClient;

    MachineLearningClient(RestHighLevelClient restHighLevelClient) {
        this.restHighLevelClient = restHighLevelClient;
    }

    /**
     * Creates a new Machine Learning Job
     * <p>
     * For additional info
     * see <a href="https://www.elastic.co/guide/en/elasticsearch/reference/current/ml-put-job.html">ML PUT job documentation</a>
     *
     * @param request The PutJobRequest containing the {@link org.elasticsearch.protocol.xpack.ml.job.config.Job} settings
     * @param options Additional request options (e.g. headers), use {@link RequestOptions#DEFAULT} if nothing needs to be customized
     * @return PutJobResponse with enclosed {@link org.elasticsearch.protocol.xpack.ml.job.config.Job} object
     * @throws IOException when there is a serialization issue sending the request or receiving the response
     */
    public PutJobResponse putJob(PutJobRequest request, RequestOptions options) throws IOException {
        return restHighLevelClient.performRequestAndParseEntity(request,
            MLRequestConverters::putJob,
            options,
            PutJobResponse::fromXContent,
            Collections.emptySet());
    }

    /**
     * Creates a new Machine Learning Job asynchronously and notifies listener on completion
     * <p>
     * For additional info
     * see <a href="https://www.elastic.co/guide/en/elasticsearch/reference/current/ml-put-job.html">ML PUT job documentation</a>
     *
     * @param request  The request containing the {@link org.elasticsearch.protocol.xpack.ml.job.config.Job} settings
     * @param options  Additional request options (e.g. headers), use {@link RequestOptions#DEFAULT} if nothing needs to be customized
     * @param listener Listener to be notified upon request completion
     */
    public void putJobAsync(PutJobRequest request, RequestOptions options, ActionListener<PutJobResponse> listener) {
        restHighLevelClient.performRequestAsyncAndParseEntity(request,
            MLRequestConverters::putJob,
            options,
            PutJobResponse::fromXContent,
            listener,
            Collections.emptySet());
    }

    /**
<<<<<<< HEAD
=======
     * Gets one or more Machine Learning job configuration info.
     *
     * <p>
     *     For additional info
     *     see <a href="https://www.elastic.co/guide/en/elasticsearch/reference/current/ml-get-job.html"></a>
     * </p>
     * @param request {@link GetJobRequest} Request containing a list of jobId(s) and additional options
     * @param options  Additional request options (e.g. headers), use {@link RequestOptions#DEFAULT} if nothing needs to be customized
     * @return {@link GetJobResponse} response object containing
     * the {@link org.elasticsearch.protocol.xpack.ml.job.config.Job} objects and the number of jobs found
     * @throws IOException when there is a serialization issue sending the request or receiving the response
     */
    public GetJobResponse getJob(GetJobRequest request, RequestOptions options) throws IOException {
        return restHighLevelClient.performRequestAndParseEntity(request,
            MLRequestConverters::getJob,
            options,
            GetJobResponse::fromXContent,
            Collections.emptySet());
    }

     /**
     * Gets one or more Machine Learning job configuration info, asynchronously.
     *
     * <p>
     *     For additional info
     *     see <a href="https://www.elastic.co/guide/en/elasticsearch/reference/current/ml-get-job.html"></a>
     * </p>
     * @param request {@link GetJobRequest} Request containing a list of jobId(s) and additional options
     * @param options  Additional request options (e.g. headers), use {@link RequestOptions#DEFAULT} if nothing needs to be customized
     * @param listener Listener to be notified with {@link GetJobResponse} upon request completion
     */
    public void getJobAsync(GetJobRequest request, RequestOptions options, ActionListener<GetJobResponse> listener) {
        restHighLevelClient.performRequestAsyncAndParseEntity(request,
            MLRequestConverters::getJob,
            options,
            GetJobResponse::fromXContent,
            listener,
            Collections.emptySet());
    }

    /**
>>>>>>> f4e9729d
     * Deletes the given Machine Learning Job
     * <p>
     *     For additional info
     *     see <a href="http://www.elastic.co/guide/en/elasticsearch/reference/current/ml-delete-job.html">ML Delete Job documentation</a>
     * </p>
<<<<<<< HEAD
     * @param request the request to delete the job
=======
     * @param request The request to delete the job
>>>>>>> f4e9729d
     * @param options  Additional request options (e.g. headers), use {@link RequestOptions#DEFAULT} if nothing needs to be customized
     * @return action acknowledgement
     * @throws IOException when there is a serialization issue sending the request or receiving the response
     */
    public DeleteJobResponse deleteJob(DeleteJobRequest request, RequestOptions options) throws IOException {
        return restHighLevelClient.performRequestAndParseEntity(request,
<<<<<<< HEAD
            RequestConverters::deleteMachineLearningJob,
=======
            MLRequestConverters::deleteJob,
>>>>>>> f4e9729d
            options,
            DeleteJobResponse::fromXContent,
            Collections.emptySet());
    }

    /**
     * Deletes the given Machine Learning Job asynchronously and notifies the listener on completion
     * <p>
     *     For additional info
     *     see <a href="http://www.elastic.co/guide/en/elasticsearch/reference/current/ml-delete-job.html">ML Delete Job documentation</a>
     * </p>
<<<<<<< HEAD
     * @param request the request to delete the job
=======
     * @param request The request to delete the job
>>>>>>> f4e9729d
     * @param options  Additional request options (e.g. headers), use {@link RequestOptions#DEFAULT} if nothing needs to be customized
     * @param listener Listener to be notified upon request completion
     */
    public void deleteJobAsync(DeleteJobRequest request, RequestOptions options, ActionListener<DeleteJobResponse> listener) {
        restHighLevelClient.performRequestAsyncAndParseEntity(request,
<<<<<<< HEAD
            RequestConverters::deleteMachineLearningJob,
=======
            MLRequestConverters::deleteJob,
>>>>>>> f4e9729d
            options,
            DeleteJobResponse::fromXContent,
            listener,
            Collections.emptySet());
    }

    /**
     * Opens a Machine Learning Job.
     * When you open a new job, it starts with an empty model.
     *
     * When you open an existing job, the most recent model state is automatically loaded.
     * The job is ready to resume its analysis from where it left off, once new data is received.
     *
     * <p>
     *     For additional info
     *     see <a href="https://www.elastic.co/guide/en/elasticsearch/reference/current/ml-open-job.html"></a>
     * </p>
     * @param request Request containing job_id and additional optional options
     * @param options  Additional request options (e.g. headers), use {@link RequestOptions#DEFAULT} if nothing needs to be customized
     * @return response containing if the job was successfully opened or not.
     * @throws IOException when there is a serialization issue sending the request or receiving the response
     */
    public OpenJobResponse openJob(OpenJobRequest request, RequestOptions options) throws IOException {
        return restHighLevelClient.performRequestAndParseEntity(request,
            MLRequestConverters::openJob,
            options,
            OpenJobResponse::fromXContent,
            Collections.emptySet());
    }

    /**
     * Opens a Machine Learning Job asynchronously, notifies listener on completion.
     * When you open a new job, it starts with an empty model.
     *
     * When you open an existing job, the most recent model state is automatically loaded.
     * The job is ready to resume its analysis from where it left off, once new data is received.
     * <p>
     *     For additional info
     *     see <a href="https://www.elastic.co/guide/en/elasticsearch/reference/current/ml-open-job.html"></a>
     * </p>
     * @param request Request containing job_id and additional optional options
     * @param options  Additional request options (e.g. headers), use {@link RequestOptions#DEFAULT} if nothing needs to be customized
     * @param listener Listener to be notified upon request completion
     */
    public void openJobAsync(OpenJobRequest request, RequestOptions options, ActionListener<OpenJobResponse> listener) {
        restHighLevelClient.performRequestAsyncAndParseEntity(request,
            MLRequestConverters::openJob,
            options,
            OpenJobResponse::fromXContent,
            listener,
            Collections.emptySet());
    }

    /**
     * Closes one or more Machine Learning Jobs. A job can be opened and closed multiple times throughout its lifecycle.
     *
     * A closed job cannot receive data or perform analysis operations, but you can still explore and navigate results.
     *
     * @param request Request containing job_ids and additional options. See {@link CloseJobRequest}
     * @param options  Additional request options (e.g. headers), use {@link RequestOptions#DEFAULT} if nothing needs to be customized
     * @return response containing if the job was successfully closed or not.
     * @throws IOException when there is a serialization issue sending the request or receiving the response
     */
    public CloseJobResponse closeJob(CloseJobRequest request, RequestOptions options) throws IOException {
        return restHighLevelClient.performRequestAndParseEntity(request,
            MLRequestConverters::closeJob,
            options,
            CloseJobResponse::fromXContent,
            Collections.emptySet());
    }

    /**
     * Closes one or more Machine Learning Jobs asynchronously, notifies listener on completion
     *
     * A closed job cannot receive data or perform analysis operations, but you can still explore and navigate results.
     *
     * @param request Request containing job_ids and additional options. See {@link CloseJobRequest}
     * @param options  Additional request options (e.g. headers), use {@link RequestOptions#DEFAULT} if nothing needs to be customized
     * @param listener Listener to be notified upon request completion
     */
    public void closeJobAsync(CloseJobRequest request, RequestOptions options, ActionListener<CloseJobResponse> listener) {
        restHighLevelClient.performRequestAsyncAndParseEntity(request,
            MLRequestConverters::closeJob,
            options,
            CloseJobResponse::fromXContent,
            listener,
            Collections.emptySet());
    }

    /**
     * Gets the buckets for a Machine Learning Job.
     * <p>
     * For additional info
     * see <a href="https://www.elastic.co/guide/en/elasticsearch/reference/current/ml-get-bucket.html">ML GET buckets documentation</a>
     *
     * @param request  The request
     * @param options  Additional request options (e.g. headers), use {@link RequestOptions#DEFAULT} if nothing needs to be customized
     */
    public GetBucketsResponse getBuckets(GetBucketsRequest request, RequestOptions options) throws IOException {
        return restHighLevelClient.performRequestAndParseEntity(request,
                MLRequestConverters::getBuckets,
                options,
                GetBucketsResponse::fromXContent,
                Collections.emptySet());
    }

    /**
     * Gets the buckets for a Machine Learning Job, notifies listener once the requested buckets are retrieved.
     * <p>
     * For additional info
     * see <a href="https://www.elastic.co/guide/en/elasticsearch/reference/current/ml-get-bucket.html">ML GET buckets documentation</a>
     *
     * @param request  The request
     * @param options  Additional request options (e.g. headers), use {@link RequestOptions#DEFAULT} if nothing needs to be customized
     * @param listener Listener to be notified upon request completion
     */
    public void getBucketsAsync(GetBucketsRequest request, RequestOptions options, ActionListener<GetBucketsResponse> listener) {
        restHighLevelClient.performRequestAsyncAndParseEntity(request,
                MLRequestConverters::getBuckets,
                options,
                GetBucketsResponse::fromXContent,
                listener,
                Collections.emptySet());
     }
}<|MERGE_RESOLUTION|>--- conflicted
+++ resolved
@@ -19,10 +19,6 @@
 package org.elasticsearch.client;
 
 import org.elasticsearch.action.ActionListener;
-<<<<<<< HEAD
-import org.elasticsearch.protocol.xpack.ml.DeleteJobRequest;
-import org.elasticsearch.protocol.xpack.ml.DeleteJobResponse;
-=======
 import org.elasticsearch.protocol.xpack.ml.CloseJobRequest;
 import org.elasticsearch.protocol.xpack.ml.CloseJobResponse;
 import org.elasticsearch.protocol.xpack.ml.DeleteJobRequest;
@@ -31,7 +27,6 @@
 import org.elasticsearch.protocol.xpack.ml.GetBucketsResponse;
 import org.elasticsearch.protocol.xpack.ml.GetJobRequest;
 import org.elasticsearch.protocol.xpack.ml.GetJobResponse;
->>>>>>> f4e9729d
 import org.elasticsearch.protocol.xpack.ml.OpenJobRequest;
 import org.elasticsearch.protocol.xpack.ml.OpenJobResponse;
 import org.elasticsearch.protocol.xpack.ml.PutJobRequest;
@@ -94,8 +89,6 @@
     }
 
     /**
-<<<<<<< HEAD
-=======
      * Gets one or more Machine Learning job configuration info.
      *
      * <p>
@@ -137,28 +130,19 @@
     }
 
     /**
->>>>>>> f4e9729d
      * Deletes the given Machine Learning Job
      * <p>
      *     For additional info
      *     see <a href="http://www.elastic.co/guide/en/elasticsearch/reference/current/ml-delete-job.html">ML Delete Job documentation</a>
      * </p>
-<<<<<<< HEAD
-     * @param request the request to delete the job
-=======
      * @param request The request to delete the job
->>>>>>> f4e9729d
      * @param options  Additional request options (e.g. headers), use {@link RequestOptions#DEFAULT} if nothing needs to be customized
      * @return action acknowledgement
      * @throws IOException when there is a serialization issue sending the request or receiving the response
      */
     public DeleteJobResponse deleteJob(DeleteJobRequest request, RequestOptions options) throws IOException {
         return restHighLevelClient.performRequestAndParseEntity(request,
-<<<<<<< HEAD
-            RequestConverters::deleteMachineLearningJob,
-=======
             MLRequestConverters::deleteJob,
->>>>>>> f4e9729d
             options,
             DeleteJobResponse::fromXContent,
             Collections.emptySet());
@@ -170,21 +154,13 @@
      *     For additional info
      *     see <a href="http://www.elastic.co/guide/en/elasticsearch/reference/current/ml-delete-job.html">ML Delete Job documentation</a>
      * </p>
-<<<<<<< HEAD
-     * @param request the request to delete the job
-=======
      * @param request The request to delete the job
->>>>>>> f4e9729d
      * @param options  Additional request options (e.g. headers), use {@link RequestOptions#DEFAULT} if nothing needs to be customized
      * @param listener Listener to be notified upon request completion
      */
     public void deleteJobAsync(DeleteJobRequest request, RequestOptions options, ActionListener<DeleteJobResponse> listener) {
         restHighLevelClient.performRequestAsyncAndParseEntity(request,
-<<<<<<< HEAD
-            RequestConverters::deleteMachineLearningJob,
-=======
             MLRequestConverters::deleteJob,
->>>>>>> f4e9729d
             options,
             DeleteJobResponse::fromXContent,
             listener,
