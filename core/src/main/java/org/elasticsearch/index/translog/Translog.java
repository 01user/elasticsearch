/*
 * Licensed to Elasticsearch under one or more contributor
 * license agreements. See the NOTICE file distributed with
 * this work for additional information regarding copyright
 * ownership. Elasticsearch licenses this file to you under
 * the Apache License, Version 2.0 (the "License"); you may
 * not use this file except in compliance with the License.
 * You may obtain a copy of the License at
 *
 *    http://www.apache.org/licenses/LICENSE-2.0
 *
 * Unless required by applicable law or agreed to in writing,
 * software distributed under the License is distributed on an
 * "AS IS" BASIS, WITHOUT WARRANTIES OR CONDITIONS OF ANY
 * KIND, either express or implied.  See the License for the
 * specific language governing permissions and limitations
 * under the License.
 */

package org.elasticsearch.index.translog;

import org.apache.lucene.index.Term;
import org.apache.lucene.index.TwoPhaseCommit;
import org.apache.lucene.store.AlreadyClosedException;
import org.apache.lucene.util.Accountable;
import org.apache.lucene.util.IOUtils;
import org.apache.lucene.util.RamUsageEstimator;
import org.elasticsearch.ElasticsearchException;
import org.elasticsearch.common.Strings;
import org.elasticsearch.common.bytes.BytesArray;
import org.elasticsearch.common.bytes.BytesReference;
import org.elasticsearch.common.bytes.ReleasablePagedBytesReference;
import org.elasticsearch.common.io.stream.ReleasableBytesStreamOutput;
import org.elasticsearch.common.io.stream.StreamInput;
import org.elasticsearch.common.io.stream.StreamOutput;
import org.elasticsearch.common.io.stream.Streamable;
import org.elasticsearch.common.lease.Releasable;
import org.elasticsearch.common.lease.Releasables;
import org.elasticsearch.common.lucene.uid.Versions;
import org.elasticsearch.common.unit.ByteSizeValue;
import org.elasticsearch.common.util.BigArrays;
import org.elasticsearch.common.util.Callback;
import org.elasticsearch.common.util.concurrent.ConcurrentCollections;
import org.elasticsearch.common.util.concurrent.FutureUtils;
import org.elasticsearch.common.util.concurrent.ReleasableLock;
import org.elasticsearch.index.VersionType;
import org.elasticsearch.index.engine.Engine;
import org.elasticsearch.index.shard.AbstractIndexShardComponent;
import org.elasticsearch.index.shard.IndexShardComponent;

import java.io.Closeable;
import java.io.EOFException;
import java.io.IOException;
import java.nio.channels.FileChannel;
import java.nio.file.DirectoryStream;
import java.nio.file.Files;
import java.nio.file.Path;
import java.nio.file.StandardCopyOption;
import java.nio.file.StandardOpenOption;
import java.util.ArrayList;
import java.util.Collection;
import java.util.Collections;
import java.util.List;
import java.util.Set;
import java.util.concurrent.ScheduledFuture;
import java.util.concurrent.atomic.AtomicBoolean;
import java.util.concurrent.locks.ReadWriteLock;
import java.util.concurrent.locks.ReentrantReadWriteLock;
import java.util.regex.Matcher;
import java.util.regex.Pattern;

/**
 * A Translog is a per index shard component that records all non-committed index operations in a durable manner.
 * In Elasticsearch there is one Translog instance per {@link org.elasticsearch.index.engine.InternalEngine}. The engine
 * records the current translog generation {@link Translog#getGeneration()} in it's commit metadata using {@link #TRANSLOG_GENERATION_KEY}
 * to reference the generation that contains all operations that have not yet successfully been committed to the engines lucene index.
 * Additionally, since Elasticsearch 2.0 the engine also records a {@link #TRANSLOG_UUID_KEY} with each commit to ensure a strong association
 * between the lucene index an the transaction log file. This UUID is used to prevent accidential recovery from a transaction log that belongs to a
 * different engine.
 * <p>
 * Each Translog has only one translog file open at any time referenced by a translog generation ID. This ID is written to a <tt>translog.ckp</tt> file that is designed
 * to fit in a single disk block such that a write of the file is atomic. The checkpoint file is written on each fsync operation of the translog and records the number of operations
 * written, the current tranlogs file generation and it's fsynced offset in bytes.
 * </p>
 * <p>
 * When a translog is opened the checkpoint is use to retrieve the latest translog file generation and subsequently to open the last written file to recovery operations.
 * The {@link org.elasticsearch.index.translog.Translog.TranslogGeneration} on {@link TranslogConfig#getTranslogGeneration()} given when the translog is opened is compared against
 * the latest generation and all consecutive translog files singe the given generation and the last generation in the checkpoint will be recovered and preserved until the next
 * generation is committed using {@link Translog#commit()}. In the common case the translog file generation in the checkpoint and the generation passed to the translog on creation are
 * the same. The only situation when they can be different is when an actual translog commit fails in between {@link Translog#prepareCommit()} and {@link Translog#commit()}. In such a case
 * the currently being committed translog file will not be deleted since it's commit was not successful. Yet, a new/current translog file is already opened at that point such that there is more than
 * one translog file present. Such an uncommitted translog file always has a <tt>translog-${gen}.ckp</tt> associated with it which is an fsynced copy of the it's last <tt>translog.ckp</tt> such that in
 * disaster recovery last fsynced offsets, number of operation etc. are still preserved.
 * </p>
 */
public class Translog extends AbstractIndexShardComponent implements IndexShardComponent, Closeable, TwoPhaseCommit {

    /*
     * TODO
     *  - we might need something like a deletion policy to hold on to more than one translog eventually (I think sequence IDs needs this) but we can refactor as we go
     *  - use a simple BufferedOuputStream to write stuff and fold BufferedTranslogWriter into it's super class... the tricky bit is we need to be able to do random access reads even from the buffer
     *  - we need random exception on the FileSystem API tests for all this.
     *  - we need to page align the last write before we sync, we can take advantage of ensureSynced for this since we might have already fsynced far enough
     */
    public static final String TRANSLOG_GENERATION_KEY = "translog_generation";
    public static final String TRANSLOG_UUID_KEY = "translog_uuid";
    public static final String TRANSLOG_FILE_PREFIX = "translog-";
    public static final String TRANSLOG_FILE_SUFFIX = ".tlog";
    public static final String CHECKPOINT_SUFFIX = ".ckp";
    public static final String CHECKPOINT_FILE_NAME = "translog" + CHECKPOINT_SUFFIX;

    static final Pattern PARSE_STRICT_ID_PATTERN = Pattern.compile("^" + TRANSLOG_FILE_PREFIX + "(\\d+)(\\.tlog)$");

    private final List<ImmutableTranslogReader> recoveredTranslogs;
    private volatile ScheduledFuture<?> syncScheduler;
    // this is a concurrent set and is not protected by any of the locks. The main reason
    // is that is being accessed by two separate classes (additions & reading are done by FsTranslog, remove by FsView when closed)
    private final Set<View> outstandingViews = ConcurrentCollections.newConcurrentSet();
    private BigArrays bigArrays;
    protected final ReleasableLock readLock;
    protected final ReleasableLock writeLock;
    private final Path location;
    private TranslogWriter current;
    private volatile ImmutableTranslogReader currentCommittingTranslog;
    private volatile long lastCommittedTranslogFileGeneration = -1; // -1 is safe as it will not cause an translog deletion.
    private final AtomicBoolean closed = new AtomicBoolean();
    private final TranslogConfig config;
    private final String translogUUID;
    private Callback<View> onViewClose = new Callback<View>() {
        @Override
        public void handle(View view) {
            logger.trace("closing view starting at translog [{}]", view.minTranslogGeneration());
            boolean removed = outstandingViews.remove(view);
            assert removed : "View was never set but was supposed to be removed";
        }
    };


    /**
     * Creates a new Translog instance. This method will create a new transaction log unless the given {@link TranslogConfig} has
     * a non-null {@link org.elasticsearch.index.translog.Translog.TranslogGeneration}. If the generation is null this method
     * us destructive and will delete all files in the translog path given.
     *
     * @see TranslogConfig#getTranslogPath()
     */
    public Translog(TranslogConfig config) throws IOException {
        super(config.getShardId(), config.getIndexSettings());
        this.config = config;
        TranslogGeneration translogGeneration = config.getTranslogGeneration();

        if (translogGeneration == null || translogGeneration.translogUUID == null) { // legacy case
            translogUUID = Strings.randomBase64UUID();
        } else {
            translogUUID = translogGeneration.translogUUID;
        }
        bigArrays = config.getBigArrays();
        ReadWriteLock rwl = new ReentrantReadWriteLock();
        readLock = new ReleasableLock(rwl.readLock());
        writeLock = new ReleasableLock(rwl.writeLock());
        this.location = config.getTranslogPath();
        Files.createDirectories(this.location);

        try {
            if (translogGeneration != null) {
                final Checkpoint checkpoint = readCheckpoint();
                this.recoveredTranslogs = recoverFromFiles(translogGeneration, checkpoint);
                if (recoveredTranslogs.isEmpty()) {
                    throw new IllegalStateException("at least one reader must be recovered");
                }
                boolean success = false;
                try {
                    current = createWriter(checkpoint.generation + 1);
                    this.lastCommittedTranslogFileGeneration = translogGeneration.translogFileGeneration;
                    success = true;
                } finally {
                    // we have to close all the recovered ones otherwise we leak file handles here
                    // for instance if we have a lot of tlog and we can't create the writer we keep on holding
                    // on to all the uncommitted tlog files if we don't close
                    if (success == false) {
                        IOUtils.closeWhileHandlingException(recoveredTranslogs);
                    }
                }
            } else {
                this.recoveredTranslogs = Collections.emptyList();
                IOUtils.rm(location);
                logger.debug("wipe translog location - creating new translog");
                Files.createDirectories(location);
                final long generation = 1;
                Checkpoint checkpoint = new Checkpoint(0, 0, generation);
                Checkpoint.write(location.resolve(CHECKPOINT_FILE_NAME), checkpoint, StandardOpenOption.WRITE, StandardOpenOption.CREATE_NEW);
                current = createWriter(generation);
                this.lastCommittedTranslogFileGeneration = -1; // playing safe

            }
            // now that we know which files are there, create a new current one.
        } catch (Throwable t) {
            // close the opened translog files if we fail to create a new translog...
            IOUtils.closeWhileHandlingException(currentCommittingTranslog, current);
            throw t;
        }
    }

    /** recover all translog files found on disk */
    private final ArrayList<ImmutableTranslogReader> recoverFromFiles(TranslogGeneration translogGeneration, Checkpoint checkpoint) throws IOException {
        boolean success = false;
        ArrayList<ImmutableTranslogReader> foundTranslogs = new ArrayList<>();
        final Path tempFile = Files.createTempFile(location, TRANSLOG_FILE_PREFIX, TRANSLOG_FILE_SUFFIX); // a temp file to copy checkpoint to - note it must be in on the same FS otherwise atomic move won't work
        boolean tempFileRenamed = false;
        try (ReleasableLock lock = writeLock.acquire()) {
            logger.debug("open uncommitted translog checkpoint {}", checkpoint);
            final String checkpointTranslogFile = getFilename(checkpoint.generation);
            for (long i = translogGeneration.translogFileGeneration; i < checkpoint.generation; i++) {
                Path committedTranslogFile = location.resolve(getFilename(i));
                if (Files.exists(committedTranslogFile) == false) {
                    throw new IllegalStateException("translog file doesn't exist with generation: " + i + " lastCommitted: " + lastCommittedTranslogFileGeneration + " checkpoint: " + checkpoint.generation + " - translog ids must be consecutive");
                }
                final ImmutableTranslogReader reader = openReader(committedTranslogFile, Checkpoint.read(location.resolve(getCommitCheckpointFileName(i))));
                foundTranslogs.add(reader);
                logger.debug("recovered local translog from checkpoint {}", checkpoint);
            }
            foundTranslogs.add(openReader(location.resolve(checkpointTranslogFile), checkpoint));
            Path commitCheckpoint = location.resolve(getCommitCheckpointFileName(checkpoint.generation));
            if (Files.exists(commitCheckpoint)) {
                Checkpoint checkpointFromDisk = Checkpoint.read(commitCheckpoint);
                if (checkpoint.equals(checkpointFromDisk) == false) {
                    throw new IllegalStateException("Checkpoint file " + commitCheckpoint.getFileName() + " already exists but has corrupted content expected: " + checkpoint + " but got: " + checkpointFromDisk);
                }
            } else {
                // we first copy this into the temp-file and then fsync it followed by an atomic move into the target file
                // that way if we hit a disk-full here we are still in an consistent state.
                Files.copy(location.resolve(CHECKPOINT_FILE_NAME), tempFile, StandardCopyOption.REPLACE_EXISTING);
                IOUtils.fsync(tempFile, false);
                Files.move(tempFile, commitCheckpoint, StandardCopyOption.ATOMIC_MOVE);
                tempFileRenamed = true;
                // we only fsync the directory the tempFile was already fsynced
                IOUtils.fsync(commitCheckpoint.getParent(), true);
            }
            success = true;
        } finally {
            if (success == false) {
                IOUtils.closeWhileHandlingException(foundTranslogs);
            }
            if (tempFileRenamed == false) {
                try {
                    Files.delete(tempFile);
                } catch (IOException ex) {
                    logger.warn("failed to delete temp file {}", ex, tempFile);
                }
            }
        }
        return foundTranslogs;
    }

    ImmutableTranslogReader openReader(Path path, Checkpoint checkpoint) throws IOException {
        final long generation;
        try {
            generation = parseIdFromFileName(path);
        } catch (IllegalArgumentException ex) {
            throw new TranslogException(shardId, "failed to parse generation from file name matching pattern " + path, ex);
        }
        FileChannel channel = FileChannel.open(path, StandardOpenOption.READ);
        try {
            final ChannelReference raf = new ChannelReference(path, generation, channel, new OnCloseRunnable());
            ImmutableTranslogReader reader = ImmutableTranslogReader.open(raf, checkpoint, translogUUID);
            channel = null;
            return reader;
        } finally {
            IOUtils.close(channel);
        }
    }

    /**
     * Extracts the translog generation from a file name.
     *
     * @throws IllegalArgumentException if the path doesn't match the expected pattern.
     */
    public static long parseIdFromFileName(Path translogFile) {
        final String fileName = translogFile.getFileName().toString();
        final Matcher matcher = PARSE_STRICT_ID_PATTERN.matcher(fileName);
        if (matcher.matches()) {
            try {
                return Long.parseLong(matcher.group(1));
            } catch (NumberFormatException e) {
                throw new IllegalStateException("number formatting issue in a file that passed PARSE_STRICT_ID_PATTERN: " + fileName + "]", e);
            }
        }
        throw new IllegalArgumentException("can't parse id from file: " + fileName);
    }

    /** Returns {@code true} if this {@code Translog} is still open. */
    public boolean isOpen() {
        return closed.get() == false;
    }

    @Override
    public void close() throws IOException {
        if (closed.compareAndSet(false, true)) {
            try (ReleasableLock lock = writeLock.acquire()) {
                try {
                    current.sync();
                } finally {
                    try {
                        IOUtils.close(current, currentCommittingTranslog);
                    } finally {
                        IOUtils.close(recoveredTranslogs);
                        recoveredTranslogs.clear();
                    }
                }
            } finally {
                FutureUtils.cancel(syncScheduler);
                logger.debug("translog closed");
            }
        }
    }

    /**
     * Returns all translog locations as absolute paths.
     * These paths don't contain actual translog files they are
     * directories holding the transaction logs.
     */
    public Path location() {
        return location;
    }

    /**
     * Returns the generation of the current transaction log.
     */
    public long currentFileGeneration() {
        try (ReleasableLock lock = readLock.acquire()) {
            return current.getGeneration();
        }
    }

    /**
     * Returns the number of operations in the transaction files that aren't committed to lucene..
     * Note: may return -1 if unknown
     */
    public int totalOperations() {
        int ops = 0;
        try (ReleasableLock lock = readLock.acquire()) {
            ops += current.totalOperations();
            if (currentCommittingTranslog != null) {
                int tops = currentCommittingTranslog.totalOperations();
                assert tops != TranslogReader.UNKNOWN_OP_COUNT;
                assert tops >= 0;
                ops += tops;
            }
        }
        return ops;
    }

    /**
     * Returns the size in bytes of the translog files that aren't committed to lucene.
     */
    public long sizeInBytes() {
        long size = 0;
        try (ReleasableLock lock = readLock.acquire()) {
            size += current.sizeInBytes();
            if (currentCommittingTranslog != null) {
                size += currentCommittingTranslog.sizeInBytes();
            }
        }
        return size;
    }


    TranslogWriter createWriter(long fileGeneration) throws IOException {
        TranslogWriter newFile;
        try {
<<<<<<< HEAD
            newFile = TranslogWriter.create(config.getType(), shardId, translogUUID, fileGeneration, location.resolve(getFilename(fileGeneration)), new OnCloseRunnable(), config.getBufferSizeBytes(), getChannelFactory());
=======
            newFile = TranslogWriter.create(shardId, translogUUID, fileGeneration, location.resolve(getFilename(fileGeneration)), new OnCloseRunnable(), getChannelFactory(), config.getBufferSize());
>>>>>>> 7e3ccf2e
        } catch (IOException e) {
            throw new TranslogException(shardId, "failed to create new translog file", e);
        }
        return newFile;
    }


    /**
     * Read the Operation object from the given location. This method will try to read the given location from
     * the current or from the currently committing translog file. If the location is in a file that has already
     * been closed or even removed the method will return <code>null</code> instead.
     */
    public Translog.Operation read(Location location) {
        try (ReleasableLock lock = readLock.acquire()) {
            final TranslogReader reader;
            final long currentGeneration = current.getGeneration();
            if (currentGeneration == location.generation) {
                reader = current;
            } else if (currentCommittingTranslog != null && currentCommittingTranslog.getGeneration() == location.generation) {
                reader = currentCommittingTranslog;
            } else if (currentGeneration < location.generation) {
                throw new IllegalStateException("location generation [" + location.generation + "] is greater than the current generation [" + currentGeneration + "]");
            } else {
                return null;
            }
            return reader.read(location);
        } catch (IOException e) {
            throw new ElasticsearchException("failed to read source from translog location " + location, e);
        }
    }

    /**
     * Adds a delete / index operations to the transaction log.
     *
     * @see org.elasticsearch.index.translog.Translog.Operation
     * @see Index
     * @see org.elasticsearch.index.translog.Translog.Delete
     */
    public Location add(Operation operation) throws IOException {
        final ReleasableBytesStreamOutput out = new ReleasableBytesStreamOutput(bigArrays);
        try {
            final BufferedChecksumStreamOutput checksumStreamOutput = new BufferedChecksumStreamOutput(out);
            final long start = out.position();
            out.skip(RamUsageEstimator.NUM_BYTES_INT);
            writeOperationNoSize(checksumStreamOutput, operation);
            final long end = out.position();
            final int operationSize = (int) (end - RamUsageEstimator.NUM_BYTES_INT - start);
            out.seek(start);
            out.writeInt(operationSize);
            out.seek(end);
            final ReleasablePagedBytesReference bytes = out.bytes();
            try (ReleasableLock lock = readLock.acquire()) {
                ensureOpen();
                Location location = current.add(bytes);
                if (config.isSyncOnEachOperation()) {
                    current.sync();
                }
                assert current.assertBytesAtLocation(location, bytes);
                return location;
            }
        } catch (AlreadyClosedException | IOException ex) {
            closeOnTragicEvent(ex);
            throw ex;
        } catch (Throwable e) {
            closeOnTragicEvent(e);
            throw new TranslogException(shardId, "Failed to write operation [" + operation + "]", e);
        } finally {
            Releasables.close(out.bytes());
        }
    }

    /**
     * Snapshots the current transaction log allowing to safely iterate over the snapshot.
     * Snapshots are fixed in time and will not be updated with future operations.
     */
    public Snapshot newSnapshot() {
        ensureOpen();
        try (ReleasableLock lock = readLock.acquire()) {
            ArrayList<TranslogReader> toOpen = new ArrayList<>();
            toOpen.addAll(recoveredTranslogs);
            if (currentCommittingTranslog != null) {
                toOpen.add(currentCommittingTranslog);
            }
            toOpen.add(current);
            return createSnapshot(toOpen.toArray(new TranslogReader[toOpen.size()]));
        }
    }

    private static Snapshot createSnapshot(TranslogReader... translogs) {
        Snapshot[] snapshots = new Snapshot[translogs.length];
        boolean success = false;
        try {
            for (int i = 0; i < translogs.length; i++) {
                snapshots[i] = translogs[i].newSnapshot();
            }

            Snapshot snapshot = new MultiSnapshot(snapshots);
            success = true;
            return snapshot;
        } finally {
            if (success == false) {
                Releasables.close(snapshots);
            }
        }
    }

    /**
     * Returns a view into the current translog that is guaranteed to retain all current operations
     * while receiving future ones as well
     */
    public Translog.View newView() {
        // we need to acquire the read lock to make sure no new translog is created
        // and will be missed by the view we're making
        try (ReleasableLock lock = readLock.acquire()) {
            ArrayList<TranslogReader> translogs = new ArrayList<>();
            try {
                if (currentCommittingTranslog != null) {
                    translogs.add(currentCommittingTranslog.clone());
                }
                translogs.add(current.newReaderFromWriter());
                View view = new View(translogs, onViewClose);
                // this is safe as we know that no new translog is being made at the moment
                // (we hold a read lock) and the view will be notified of any future one
                outstandingViews.add(view);
                translogs.clear();
                return view;
            } finally {
                // close if anything happend and we didn't reach the clear
                IOUtils.closeWhileHandlingException(translogs);
            }
        }
    }

    /**
     * Sync's the translog.
     */
    public void sync() throws IOException {
        try (ReleasableLock lock = readLock.acquire()) {
            if (closed.get() == false) {
                current.sync();
            }
        } catch (Throwable ex) {
            closeOnTragicEvent(ex);
            throw ex;
        }
    }

    public boolean syncNeeded() {
        try (ReleasableLock lock = readLock.acquire()) {
            return current.syncNeeded();
        }
    }

    /** package private for testing */
    public static String getFilename(long generation) {
        return TRANSLOG_FILE_PREFIX + generation + TRANSLOG_FILE_SUFFIX;
    }

    static String getCommitCheckpointFileName(long generation) {
        return TRANSLOG_FILE_PREFIX + generation + CHECKPOINT_SUFFIX;
    }


    /**
     * Ensures that the given location has be synced / written to the underlying storage.
     *
     * @return Returns <code>true</code> iff this call caused an actual sync operation otherwise <code>false</code>
     */
    public boolean ensureSynced(Location location) throws IOException {
        try (ReleasableLock lock = readLock.acquire()) {
            if (location.generation == current.generation) { // if we have a new one it's already synced
                ensureOpen();
                return current.syncUpTo(location.translogLocation + location.size);
            }
        } catch (Throwable ex) {
            closeOnTragicEvent(ex);
            throw ex;
        }
        return false;
    }

    private void closeOnTragicEvent(Throwable ex) {
        if (current.getTragicException() != null) {
            try {
                close();
            } catch (Exception inner) {
                ex.addSuppressed(inner);
            }
        }
    }

    /**
     * return stats
     */
    public TranslogStats stats() {
        // acquire lock to make the two numbers roughly consistent (no file change half way)
        try (ReleasableLock lock = readLock.acquire()) {
            return new TranslogStats(totalOperations(), sizeInBytes());
        }
    }

    private boolean isReferencedGeneration(long generation) { // used to make decisions if a file can be deleted
        return generation >= lastCommittedTranslogFileGeneration;
    }

    public TranslogConfig getConfig() {
        return config;
    }


    private final class OnCloseRunnable implements Callback<ChannelReference> {
        @Override
        public void handle(ChannelReference channelReference) {
            if (isReferencedGeneration(channelReference.getGeneration()) == false) {
                Path translogPath = channelReference.getPath();
                assert channelReference.getPath().getParent().equals(location) : "translog files must be in the location folder: " + location + " but was: " + translogPath;
                // if the given translogPath is not the current we can safely delete the file since all references are released
                logger.trace("delete translog file - not referenced and not current anymore {}", translogPath);
                IOUtils.deleteFilesIgnoringExceptions(translogPath);
                IOUtils.deleteFilesIgnoringExceptions(translogPath.resolveSibling(getCommitCheckpointFileName(channelReference.getGeneration())));

            }
            try (DirectoryStream<Path> stream = Files.newDirectoryStream(location)) {
                for (Path path : stream) {
                    Matcher matcher = PARSE_STRICT_ID_PATTERN.matcher(path.getFileName().toString());
                    if (matcher.matches()) {
                        long generation = Long.parseLong(matcher.group(1));
                        if (isReferencedGeneration(generation) == false) {
                            logger.trace("delete translog file - not referenced and not current anymore {}", path);
                            IOUtils.deleteFilesIgnoringExceptions(path);
                            IOUtils.deleteFilesIgnoringExceptions(path.resolveSibling(getCommitCheckpointFileName(channelReference.getGeneration())));
                        }
                    }
                }
            } catch (IOException e) {
                logger.warn("failed to delete unreferenced translog files", e);
            }
        }
    }

    /**
     * a view into the translog, capturing all translog file at the moment of creation
     * and updated with any future translog.
     */
    public static final class View implements Closeable {
        public static final Translog.View EMPTY_VIEW = new View(Collections.emptyList(), null);

        boolean closed;
        // last in this list is always FsTranslog.current
        final List<TranslogReader> orderedTranslogs;
        private final Callback<View> onClose;

        View(List<TranslogReader> orderedTranslogs, Callback<View> onClose) {
            // clone so we can safely mutate..
            this.orderedTranslogs = new ArrayList<>(orderedTranslogs);
            this.onClose = onClose;
        }

        /**
         * Called by the parent class when ever the current translog changes
         *
         * @param oldCurrent a new read only reader for the old current (should replace the previous reference)
         * @param newCurrent a reader into the new current.
         */
        synchronized void onNewTranslog(TranslogReader oldCurrent, TranslogReader newCurrent) throws IOException {
            // even though the close method removes this view from outstandingViews, there is no synchronisation in place
            // between that operation and an ongoing addition of a new translog, already having an iterator.
            // As such, this method can be called despite of the fact that we are closed. We need to check and ignore.
            if (closed) {
                // we have to close the new references created for as as we will not hold them
                IOUtils.close(oldCurrent, newCurrent);
                return;
            }
            orderedTranslogs.remove(orderedTranslogs.size() - 1).close();
            orderedTranslogs.add(oldCurrent);
            orderedTranslogs.add(newCurrent);
        }

        /** this smallest translog generation in this view */
        public synchronized long minTranslogGeneration() {
            ensureOpen();
            return orderedTranslogs.get(0).getGeneration();
        }

        /**
         * The total number of operations in the view.
         */
        public synchronized int totalOperations() {
            int ops = 0;
            for (TranslogReader translog : orderedTranslogs) {
                int tops = translog.totalOperations();
                if (tops == TranslogReader.UNKNOWN_OP_COUNT) {
                    return -1;
                }
                assert tops >= 0;
                ops += tops;
            }
            return ops;
        }

        /**
         * Returns the size in bytes of the files behind the view.
         */
        public synchronized long sizeInBytes() {
            long size = 0;
            for (TranslogReader translog : orderedTranslogs) {
                size += translog.sizeInBytes();
            }
            return size;
        }

        /** create a snapshot from this view */
        public synchronized Snapshot snapshot() {
            ensureOpen();
            return createSnapshot(orderedTranslogs.toArray(new TranslogReader[orderedTranslogs.size()]));
        }


        void ensureOpen() {
            if (closed) {
                throw new ElasticsearchException("View is already closed");
            }
        }

        @Override
        public void close() {
            final List<TranslogReader> toClose = new ArrayList<>();
            try {
                synchronized (this) {
                    if (closed == false) {
                        try {
                            if (onClose != null) {
                                onClose.handle(this);
                            }
                        } finally {
                            closed = true;
                            toClose.addAll(orderedTranslogs);
                            orderedTranslogs.clear();
                        }
                    }
                }
            } finally {
                try {
                    // Close out of lock to prevent deadlocks between channel close which checks for
                    // references in InternalChannelReference.closeInternal (waiting on a read lock)
                    // and other FsTranslog#newTranslog calling FsView.onNewTranslog (while having a write lock)
                    IOUtils.close(toClose);
                } catch (Exception e) {
                    throw new ElasticsearchException("failed to close view", e);
                }
            }
        }
    }

    public static class Location implements Accountable, Comparable<Location> {

        public final long generation;
        public final long translogLocation;
        public final int size;

        Location(long generation, long translogLocation, int size) {
            this.generation = generation;
            this.translogLocation = translogLocation;
            this.size = size;
        }

        @Override
        public long ramBytesUsed() {
            return RamUsageEstimator.NUM_BYTES_OBJECT_HEADER + 2 * RamUsageEstimator.NUM_BYTES_LONG + RamUsageEstimator.NUM_BYTES_INT;
        }

        @Override
        public Collection<Accountable> getChildResources() {
            return Collections.emptyList();
        }

        @Override
        public String toString() {
            return "[generation: " + generation + ", location: " + translogLocation + ", size: " + size + "]";
        }

        @Override
        public int compareTo(Location o) {
            if (generation == o.generation) {
                return Long.compare(translogLocation, o.translogLocation);
            }
            return Long.compare(generation, o.generation);
        }

        @Override
        public boolean equals(Object o) {
            if (this == o) {
                return true;
            }
            if (o == null || getClass() != o.getClass()) {
                return false;
            }

            Location location = (Location) o;

            if (generation != location.generation) {
                return false;
            }
            if (translogLocation != location.translogLocation) {
                return false;
            }
            return size == location.size;

        }

        @Override
        public int hashCode() {
            int result = Long.hashCode(generation);
            result = 31 * result + Long.hashCode(translogLocation);
            result = 31 * result + size;
            return result;
        }
    }

    /**
     * A snapshot of the transaction log, allows to iterate over all the transaction log operations.
     */
    public interface Snapshot extends Releasable {

        /**
         * The total number of operations in the translog.
         */
        int estimatedTotalOperations();

        /**
         * Returns the next operation in the snapshot or <code>null</code> if we reached the end.
         */
        Translog.Operation next() throws IOException;

    }

    /**
     * A generic interface representing an operation performed on the transaction log.
     * Each is associated with a type.
     */
    public interface Operation extends Streamable {
        enum Type {
            @Deprecated
            CREATE((byte) 1),
            INDEX((byte) 2),
            DELETE((byte) 3);

            private final byte id;

            private Type(byte id) {
                this.id = id;
            }

            public byte id() {
                return this.id;
            }

            public static Type fromId(byte id) {
                switch (id) {
                    case 1:
                        return CREATE;
                    case 2:
                        return INDEX;
                    case 3:
                        return DELETE;
                    default:
                        throw new IllegalArgumentException("No type mapped for [" + id + "]");
                }
            }
        }

        Type opType();

        long estimateSize();

        Source getSource();

    }

    public static class Source {
        public final BytesReference source;
        public final String routing;
        public final String parent;
        public final long timestamp;
        public final long ttl;

        public Source(BytesReference source, String routing, String parent, long timestamp, long ttl) {
            this.source = source;
            this.routing = routing;
            this.parent = parent;
            this.timestamp = timestamp;
            this.ttl = ttl;
        }
    }

    public static class Index implements Operation {
        public static final int SERIALIZATION_FORMAT = 6;

        private String id;
        private String type;
        private long version = Versions.MATCH_ANY;
        private VersionType versionType = VersionType.INTERNAL;
        private BytesReference source;
        private String routing;
        private String parent;
        private long timestamp;
        private long ttl;

        public Index() {
        }

        public Index(Engine.Index index) {
            this.id = index.id();
            this.type = index.type();
            this.source = index.source();
            this.routing = index.routing();
            this.parent = index.parent();
            this.version = index.version();
            this.timestamp = index.timestamp();
            this.ttl = index.ttl();
            this.versionType = index.versionType();
        }

        public Index(String type, String id, byte[] source) {
            this.type = type;
            this.id = id;
            this.source = new BytesArray(source);
        }

        @Override
        public Type opType() {
            return Type.INDEX;
        }

        @Override
        public long estimateSize() {
            return ((id.length() + type.length()) * 2) + source.length() + 12;
        }

        public String type() {
            return this.type;
        }

        public String id() {
            return this.id;
        }

        public String routing() {
            return this.routing;
        }

        public String parent() {
            return this.parent;
        }

        public long timestamp() {
            return this.timestamp;
        }

        public long ttl() {
            return this.ttl;
        }

        public BytesReference source() {
            return this.source;
        }

        public long version() {
            return this.version;
        }

        public VersionType versionType() {
            return versionType;
        }

        @Override
        public Source getSource() {
            return new Source(source, routing, parent, timestamp, ttl);
        }

        @Override
        public void readFrom(StreamInput in) throws IOException {
            int version = in.readVInt(); // version
            id = in.readString();
            type = in.readString();
            source = in.readBytesReference();
            try {
                if (version >= 1) {
                    if (in.readBoolean()) {
                        routing = in.readString();
                    }
                }
                if (version >= 2) {
                    if (in.readBoolean()) {
                        parent = in.readString();
                    }
                }
                if (version >= 3) {
                    this.version = in.readLong();
                }
                if (version >= 4) {
                    this.timestamp = in.readLong();
                }
                if (version >= 5) {
                    this.ttl = in.readLong();
                }
                if (version >= 6) {
                    this.versionType = VersionType.fromValue(in.readByte());
                }
            } catch (Exception e) {
                throw new ElasticsearchException("failed to read [" + type + "][" + id + "]", e);
            }

            assert versionType.validateVersionForWrites(version);
        }

        @Override
        public void writeTo(StreamOutput out) throws IOException {
            out.writeVInt(SERIALIZATION_FORMAT);
            out.writeString(id);
            out.writeString(type);
            out.writeBytesReference(source);
            if (routing == null) {
                out.writeBoolean(false);
            } else {
                out.writeBoolean(true);
                out.writeString(routing);
            }
            if (parent == null) {
                out.writeBoolean(false);
            } else {
                out.writeBoolean(true);
                out.writeString(parent);
            }
            out.writeLong(version);
            out.writeLong(timestamp);
            out.writeLong(ttl);
            out.writeByte(versionType.getValue());
        }

        @Override
        public boolean equals(Object o) {
            if (this == o) {
                return true;
            }
            if (o == null || getClass() != o.getClass()) {
                return false;
            }

            Index index = (Index) o;

            if (version != index.version ||
                    timestamp != index.timestamp ||
                    ttl != index.ttl ||
                    id.equals(index.id) == false ||
                    type.equals(index.type) == false ||
                    versionType != index.versionType ||
                    source.equals(index.source) == false) {
                return false;
            }
            if (routing != null ? !routing.equals(index.routing) : index.routing != null) {
                return false;
            }
            return !(parent != null ? !parent.equals(index.parent) : index.parent != null);

        }

        @Override
        public int hashCode() {
            int result = id.hashCode();
            result = 31 * result + type.hashCode();
            result = 31 * result + Long.hashCode(version);
            result = 31 * result + versionType.hashCode();
            result = 31 * result + source.hashCode();
            result = 31 * result + (routing != null ? routing.hashCode() : 0);
            result = 31 * result + (parent != null ? parent.hashCode() : 0);
            result = 31 * result + Long.hashCode(timestamp);
            result = 31 * result + Long.hashCode(ttl);
            return result;
        }

        @Override
        public String toString() {
            return "Index{" +
                    "id='" + id + '\'' +
                    ", type='" + type + '\'' +
                    '}';
        }
    }

    public static class Delete implements Operation {
        public static final int SERIALIZATION_FORMAT = 2;

        private Term uid;
        private long version = Versions.MATCH_ANY;
        private VersionType versionType = VersionType.INTERNAL;

        public Delete() {
        }

        public Delete(Engine.Delete delete) {
            this(delete.uid());
            this.version = delete.version();
            this.versionType = delete.versionType();
        }

        public Delete(Term uid) {
            this.uid = uid;
        }

        public Delete(Term uid, long version, VersionType versionType) {
            this.uid = uid;
            this.version = version;
            this.versionType = versionType;
        }

        @Override
        public Type opType() {
            return Type.DELETE;
        }

        @Override
        public long estimateSize() {
            return ((uid.field().length() + uid.text().length()) * 2) + 20;
        }

        public Term uid() {
            return this.uid;
        }

        public long version() {
            return this.version;
        }

        public VersionType versionType() {
            return this.versionType;
        }

        @Override
        public Source getSource() {
            throw new IllegalStateException("trying to read doc source from delete operation");
        }

        @Override
        public void readFrom(StreamInput in) throws IOException {
            int version = in.readVInt(); // version
            uid = new Term(in.readString(), in.readString());
            if (version >= 1) {
                this.version = in.readLong();
            }
            if (version >= 2) {
                this.versionType = VersionType.fromValue(in.readByte());
            }
            assert versionType.validateVersionForWrites(version);

        }

        @Override
        public void writeTo(StreamOutput out) throws IOException {
            out.writeVInt(SERIALIZATION_FORMAT);
            out.writeString(uid.field());
            out.writeString(uid.text());
            out.writeLong(version);
            out.writeByte(versionType.getValue());
        }

        @Override
        public boolean equals(Object o) {
            if (this == o) {
                return true;
            }
            if (o == null || getClass() != o.getClass()) {
                return false;
            }

            Delete delete = (Delete) o;

            return version == delete.version &&
                    uid.equals(delete.uid) &&
                    versionType == delete.versionType;
        }

        @Override
        public int hashCode() {
            int result = uid.hashCode();
            result = 31 * result + Long.hashCode(version);
            result = 31 * result + versionType.hashCode();
            return result;
        }

        @Override
        public String toString() {
            return "Delete{" +
                    "uid=" + uid +
                    '}';
        }
    }


    public enum Durability {
        /**
         * Async durability - translogs are synced based on a time interval.
         */
        ASYNC,
        /**
         * Request durability - translogs are synced for each high levle request (bulk, index, delete)
         */
        REQUEST;

    }

    private static void verifyChecksum(BufferedChecksumStreamInput in) throws IOException {
        // This absolutely must come first, or else reading the checksum becomes part of the checksum
        long expectedChecksum = in.getChecksum();
        long readChecksum = in.readInt() & 0xFFFF_FFFFL;
        if (readChecksum != expectedChecksum) {
            throw new TranslogCorruptedException("translog stream is corrupted, expected: 0x" +
                    Long.toHexString(expectedChecksum) + ", got: 0x" + Long.toHexString(readChecksum));
        }
    }

    /**
     * Reads a list of operations written with {@link #writeOperations(StreamOutput, List)}
     */
    public static List<Operation> readOperations(StreamInput input) throws IOException {
        ArrayList<Operation> operations = new ArrayList<>();
        int numOps = input.readInt();
        final BufferedChecksumStreamInput checksumStreamInput = new BufferedChecksumStreamInput(input);
        for (int i = 0; i < numOps; i++) {
            operations.add(readOperation(checksumStreamInput));
        }
        return operations;
    }

    static Translog.Operation readOperation(BufferedChecksumStreamInput in) throws IOException {
        Translog.Operation operation;
        try {
            final int opSize = in.readInt();
            if (opSize < 4) { // 4byte for the checksum
                throw new AssertionError("operation size must be at least 4 but was: " + opSize);
            }
            in.resetDigest(); // size is not part of the checksum!
            if (in.markSupported()) { // if we can we validate the checksum first
                // we are sometimes called when mark is not supported this is the case when
                // we are sending translogs across the network with LZ4 compression enabled - currently there is no way s
                // to prevent this unfortunately.
                in.mark(opSize);

                in.skip(opSize - 4);
                verifyChecksum(in);
                in.reset();
            }
            Translog.Operation.Type type = Translog.Operation.Type.fromId(in.readByte());
            operation = newOperationFromType(type);
            operation.readFrom(in);
            verifyChecksum(in);
        } catch (EOFException e) {
            throw new TruncatedTranslogException("reached premature end of file, translog is truncated", e);
        } catch (AssertionError | Exception e) {
            throw new TranslogCorruptedException("translog corruption while reading from stream", e);
        }
        return operation;
    }

    /**
     * Writes all operations in the given iterable to the given output stream including the size of the array
     * use {@link #readOperations(StreamInput)} to read it back.
     */
    public static void writeOperations(StreamOutput outStream, List<Operation> toWrite) throws IOException {
        final ReleasableBytesStreamOutput out = new ReleasableBytesStreamOutput(BigArrays.NON_RECYCLING_INSTANCE);
        try {
            outStream.writeInt(toWrite.size());
            final BufferedChecksumStreamOutput checksumStreamOutput = new BufferedChecksumStreamOutput(out);
            for (Operation op : toWrite) {
                out.reset();
                final long start = out.position();
                out.skip(RamUsageEstimator.NUM_BYTES_INT);
                writeOperationNoSize(checksumStreamOutput, op);
                long end = out.position();
                int operationSize = (int) (out.position() - RamUsageEstimator.NUM_BYTES_INT - start);
                out.seek(start);
                out.writeInt(operationSize);
                out.seek(end);
                ReleasablePagedBytesReference bytes = out.bytes();
                bytes.writeTo(outStream);
            }
        } finally {
            Releasables.close(out.bytes());
        }

    }

    public static void writeOperationNoSize(BufferedChecksumStreamOutput out, Translog.Operation op) throws IOException {
        // This BufferedChecksumStreamOutput remains unclosed on purpose,
        // because closing it closes the underlying stream, which we don't
        // want to do here.
        out.resetDigest();
        out.writeByte(op.opType().id());
        op.writeTo(out);
        long checksum = out.getChecksum();
        out.writeInt((int) checksum);
    }

    /**
     * Returns a new empty translog operation for the given {@link Translog.Operation.Type}
     */
    static Translog.Operation newOperationFromType(Translog.Operation.Type type) throws IOException {
        switch (type) {
            case CREATE:
                // the deserialization logic in Index was identical to that of Create when create was deprecated
                return new Index();
            case DELETE:
                return new Translog.Delete();
            case INDEX:
                return new Index();
            default:
                throw new IOException("No type for [" + type + "]");
        }
    }


    @Override
    public void prepareCommit() throws IOException {
        try (ReleasableLock lock = writeLock.acquire()) {
            ensureOpen();
            if (currentCommittingTranslog != null) {
                throw new IllegalStateException("already committing a translog with generation: " + currentCommittingTranslog.getGeneration());
            }
            final TranslogWriter oldCurrent = current;
            oldCurrent.ensureOpen();
            oldCurrent.sync();
            currentCommittingTranslog = current.immutableReader();
            Path checkpoint = location.resolve(CHECKPOINT_FILE_NAME);
            assert Checkpoint.read(checkpoint).generation == currentCommittingTranslog.getGeneration();
            Path commitCheckpoint = location.resolve(getCommitCheckpointFileName(currentCommittingTranslog.getGeneration()));
            Files.copy(checkpoint, commitCheckpoint);
            IOUtils.fsync(commitCheckpoint, false);
            IOUtils.fsync(commitCheckpoint.getParent(), true);
            // create a new translog file - this will sync it and update the checkpoint data;
            current = createWriter(current.getGeneration() + 1);
            // notify all outstanding views of the new translog (no views are created now as
            // we hold a write lock).
            for (View view : outstandingViews) {
                view.onNewTranslog(currentCommittingTranslog.clone(), current.newReaderFromWriter());
            }
            IOUtils.close(oldCurrent);
            logger.trace("current translog set to [{}]", current.getGeneration());
            assert oldCurrent.syncNeeded() == false : "old translog oldCurrent must not need a sync";

        } catch (Throwable t) {
            IOUtils.closeWhileHandlingException(this); // tragic event
            throw t;
        }
    }

    @Override
    public void commit() throws IOException {
        ImmutableTranslogReader toClose = null;
        try (ReleasableLock lock = writeLock.acquire()) {
            ensureOpen();
            if (currentCommittingTranslog == null) {
                prepareCommit();
            }
            lastCommittedTranslogFileGeneration = current.getGeneration(); // this is important - otherwise old files will not be cleaned up
            if (recoveredTranslogs.isEmpty() == false) {
                IOUtils.close(recoveredTranslogs);
                recoveredTranslogs.clear();
            }
            toClose = this.currentCommittingTranslog;
            this.currentCommittingTranslog = null;
        } finally {
            IOUtils.close(toClose);
        }
    }

    @Override
    public void rollback() throws IOException {
        ensureOpen();
        close();
    }

    /**
     * References a transaction log generation
     */
    public final static class TranslogGeneration {
        public final String translogUUID;
        public final long translogFileGeneration;

        public TranslogGeneration(String translogUUID, long translogFileGeneration) {
            this.translogUUID = translogUUID;
            this.translogFileGeneration = translogFileGeneration;
        }

    }

    /**
     * Returns the current generation of this translog. This corresponds to the latest uncommitted translog generation
     */
    public TranslogGeneration getGeneration() {
        try (ReleasableLock lock = writeLock.acquire()) {
            return new TranslogGeneration(translogUUID, currentFileGeneration());
        }
    }

    /**
     * Returns <code>true</code> iff the given generation is the current gbeneration of this translog
     */
    public boolean isCurrent(TranslogGeneration generation) {
        try (ReleasableLock lock = writeLock.acquire()) {
            if (generation != null) {
                if (generation.translogUUID.equals(translogUUID) == false) {
                    throw new IllegalArgumentException("commit belongs to a different translog: " + generation.translogUUID + " vs. " + translogUUID);
                }
                return generation.translogFileGeneration == currentFileGeneration();
            }
        }
        return false;
    }

    long getFirstOperationPosition() { // for testing
        return current.getFirstOperationOffset();
    }

    private void ensureOpen() {
        if (closed.get()) {
            throw new AlreadyClosedException("translog is already closed", current.getTragicException());
        }
    }

    /**
     * The number of currently open views
     */
    int getNumOpenViews() {
        return outstandingViews.size();
    }

    TranslogWriter.ChannelFactory getChannelFactory() {
        return TranslogWriter.ChannelFactory.DEFAULT;
    }

    /** If this {@code Translog} was closed as a side-effect of a tragic exception,
     *  e.g. disk full while flushing a new segment, this returns the root cause exception.
     *  Otherwise (no tragic exception has occurred) it returns null. */
    public Throwable getTragicException() {
        return current.getTragicException();
    }

    /** Reads and returns the current checkpoint */
    final Checkpoint readCheckpoint() throws IOException {
        return Checkpoint.read(location.resolve(CHECKPOINT_FILE_NAME));
    }

}<|MERGE_RESOLUTION|>--- conflicted
+++ resolved
@@ -367,11 +367,7 @@
     TranslogWriter createWriter(long fileGeneration) throws IOException {
         TranslogWriter newFile;
         try {
-<<<<<<< HEAD
-            newFile = TranslogWriter.create(config.getType(), shardId, translogUUID, fileGeneration, location.resolve(getFilename(fileGeneration)), new OnCloseRunnable(), config.getBufferSizeBytes(), getChannelFactory());
-=======
             newFile = TranslogWriter.create(shardId, translogUUID, fileGeneration, location.resolve(getFilename(fileGeneration)), new OnCloseRunnable(), getChannelFactory(), config.getBufferSize());
->>>>>>> 7e3ccf2e
         } catch (IOException e) {
             throw new TranslogException(shardId, "failed to create new translog file", e);
         }
