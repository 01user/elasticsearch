/*
 * Licensed to Elasticsearch under one or more contributor
 * license agreements. See the NOTICE file distributed with
 * this work for additional information regarding copyright
 * ownership. Elasticsearch licenses this file to you under
 * the Apache License, Version 2.0 (the "License"); you may
 * not use this file except in compliance with the License.
 * You may obtain a copy of the License at
 *
 *    http://www.apache.org/licenses/LICENSE-2.0
 *
 * Unless required by applicable law or agreed to in writing,
 * software distributed under the License is distributed on an
 * "AS IS" BASIS, WITHOUT WARRANTIES OR CONDITIONS OF ANY
 * KIND, either express or implied.  See the License for the
 * specific language governing permissions and limitations
 * under the License.
 */

package org.elasticsearch.index.translog.fs;

import org.apache.lucene.util.Accountable;
import org.apache.lucene.util.IOUtils;
import org.elasticsearch.ElasticsearchException;
import org.elasticsearch.common.bytes.BytesArray;
import org.elasticsearch.common.bytes.ReleasablePagedBytesReference;
import org.elasticsearch.common.inject.Inject;
import org.elasticsearch.common.io.FileSystemUtils;
import org.elasticsearch.common.io.stream.BytesStreamInput;
import org.elasticsearch.common.io.stream.ReleasableBytesStreamOutput;
import org.elasticsearch.common.io.stream.StreamInput;
import org.elasticsearch.common.lease.Releasables;
import org.elasticsearch.common.logging.ESLogger;
import org.elasticsearch.common.settings.Settings;
import org.elasticsearch.common.unit.ByteSizeValue;
import org.elasticsearch.common.util.BigArrays;
import org.elasticsearch.index.settings.IndexSettings;
import org.elasticsearch.index.settings.IndexSettingsService;
import org.elasticsearch.index.shard.AbstractIndexShardComponent;
import org.elasticsearch.index.shard.ShardId;
import org.elasticsearch.index.store.IndexStore;
import org.elasticsearch.index.translog.*;

import java.io.EOFException;
import java.io.FileNotFoundException;
import java.io.IOException;
import java.nio.channels.ClosedChannelException;
import java.nio.file.*;
import java.util.Arrays;
import java.util.Collection;
import java.util.Collections;
import java.util.concurrent.locks.ReadWriteLock;
import java.util.concurrent.locks.ReentrantReadWriteLock;
import java.util.regex.Matcher;
import java.util.regex.Pattern;

/**
 *
 */
public class FsTranslog extends AbstractIndexShardComponent implements Translog {

    public static final String INDEX_TRANSLOG_FS_TYPE = "index.translog.fs.type";
    private static final String TRANSLOG_FILE_PREFIX = "translog-";
    private static final Pattern PARSE_ID_PATTERN = Pattern.compile(TRANSLOG_FILE_PREFIX + "(\\d+).*");

    class ApplySettings implements IndexSettingsService.Listener {
        @Override
        public void onRefreshSettings(Settings settings) {
            FsTranslogFile.Type type = FsTranslogFile.Type.fromString(settings.get(INDEX_TRANSLOG_FS_TYPE, FsTranslog.this.type.name()));
            if (type != FsTranslog.this.type) {
                logger.info("updating type from [{}] to [{}]", FsTranslog.this.type, type);
                FsTranslog.this.type = type;
            }
        }
    }

    private final IndexSettingsService indexSettingsService;
    private final BigArrays bigArrays;

    private final ReadWriteLock rwl = new ReentrantReadWriteLock();
    private final Path[] locations;

    private volatile FsTranslogFile current;
    private volatile FsTranslogFile trans;

    private FsTranslogFile.Type type;

    private boolean syncOnEachOperation = false;

    private volatile int bufferSize;
    private volatile int transientBufferSize;

    private final ApplySettings applySettings = new ApplySettings();



    @Inject
    public FsTranslog(ShardId shardId, @IndexSettings Settings indexSettings, IndexSettingsService indexSettingsService,
                      BigArrays bigArrays, IndexStore indexStore) throws IOException {
        super(shardId, indexSettings);
        this.indexSettingsService = indexSettingsService;
        this.bigArrays = bigArrays;
        this.locations = indexStore.shardTranslogLocations(shardId);
        for (Path location : locations) {
            Files.createDirectories(location);
        }

        this.type = FsTranslogFile.Type.fromString(indexSettings.get("index.translog.fs.type", FsTranslogFile.Type.BUFFERED.name()));
        this.bufferSize = (int) indexSettings.getAsBytesSize("index.translog.fs.buffer_size", ByteSizeValue.parseBytesSizeValue("64k")).bytes(); // Not really interesting, updated by IndexingMemoryController...
        this.transientBufferSize = (int) indexSettings.getAsBytesSize("index.translog.fs.transient_buffer_size", ByteSizeValue.parseBytesSizeValue("8k")).bytes();

        indexSettingsService.addListener(applySettings);
    }

    public FsTranslog(ShardId shardId, @IndexSettings Settings indexSettings, Path location) throws IOException {
        super(shardId, indexSettings);
        this.indexSettingsService = null;
        this.locations = new Path[]{location};
        Files.createDirectories(location);
        this.bigArrays = BigArrays.NON_RECYCLING_INSTANCE;

        this.type = FsTranslogFile.Type.fromString(indexSettings.get("index.translog.fs.type", FsTranslogFile.Type.BUFFERED.name()));
        this.bufferSize = (int) indexSettings.getAsBytesSize("index.translog.fs.buffer_size", ByteSizeValue.parseBytesSizeValue("64k")).bytes();
    }

    @Override
    public void updateBuffer(ByteSizeValue bufferSize) {
        this.bufferSize = bufferSize.bytesAsInt();
        rwl.writeLock().lock();
        try {
            FsTranslogFile current1 = this.current;
            if (current1 != null) {
                current1.updateBufferSize(this.bufferSize);
            }
            current1 = this.trans;
            if (current1 != null) {
                current1.updateBufferSize(this.bufferSize);
            }
        } finally {
            rwl.writeLock().unlock();
        }
    }

    @Override
    public void close() throws IOException {
        if (indexSettingsService != null) {
            indexSettingsService.removeListener(applySettings);
        }
        rwl.writeLock().lock();
        try {
            IOUtils.close(this.trans, this.current);
        } finally {
            rwl.writeLock().unlock();
        }
    }

    @Override
    public Path[] locations() {
        return locations;
    }

    @Override
    public long currentId() {
        FsTranslogFile current1 = this.current;
        if (current1 == null) {
            return -1;
        }
        return current1.id();
    }

    @Override
    public int estimatedNumberOfOperations() {
        FsTranslogFile current1 = this.current;
        if (current1 == null) {
            return 0;
        }
        return current1.estimatedNumberOfOperations();
    }

    @Override
    public long ramBytesUsed() {
        return 0;
    }

    @Override
    public Collection<Accountable> getChildResources() {
        return Collections.emptyList();
    }

    @Override
    public long translogSizeInBytes() {
        FsTranslogFile current1 = this.current;
        if (current1 == null) {
            return 0;
        }
        return current1.translogSizeInBytes();
    }

    @Override
    public int clearUnreferenced() {
        rwl.writeLock().lock();
        int deleted = 0;
        try {
            for (Path location : locations) {
                try (DirectoryStream<Path> stream = Files.newDirectoryStream(location, TRANSLOG_FILE_PREFIX + "[0-9]*")) {
                    for (Path file : stream) {
                        if (isReferencedTranslogFile(file) == false) {
                            try {
                                logger.trace("delete unreferenced translog file: " + file);
                                Files.delete(file);
                                deleted++;
                            } catch (Exception ex) {
                                logger.debug("failed to delete " + file, ex);
                            }
                        }
                    }
                }
            }
        } catch (IOException ex) {
            logger.debug("failed to clear unreferenced files ", ex);
        } finally {
            rwl.writeLock().unlock();
        }
        return deleted;
    }

    @Override
    public void newTranslog(long id) throws TranslogException, IOException {
        rwl.writeLock().lock();
        try {
            FsTranslogFile newFile;
            long size = Long.MAX_VALUE;
            Path location = null;
            for (Path file : locations) {
                long currentFree = Files.getFileStore(file).getUsableSpace();
                if (currentFree < size) {
                    size = currentFree;
                    location = file;
                }
            }
            try {
                newFile = type.create(shardId, id, new InternalChannelReference(location.resolve(getFilename(id)), StandardOpenOption.READ, StandardOpenOption.WRITE, StandardOpenOption.CREATE_NEW), bufferSize);
            } catch (IOException e) {
                throw new TranslogException(shardId, "failed to create new translog file", e);
            }
            FsTranslogFile old = current;
            current = newFile;
            IOUtils.close(old);
        } finally {
            rwl.writeLock().unlock();
        }
    }

    @Override
    public void newTransientTranslog(long id) throws TranslogException {
        rwl.writeLock().lock();
        try {
            assert this.trans == null;
            long size = Long.MAX_VALUE;
            Path location = null;
            for (Path file : locations) {
                long currentFree = Files.getFileStore(file).getUsableSpace();
                if (currentFree < size) {
                    size = currentFree;
                    location = file;
                }
            }
            this.trans = type.create(shardId, id, new InternalChannelReference(location.resolve(getFilename(id)), StandardOpenOption.READ, StandardOpenOption.WRITE, StandardOpenOption.CREATE_NEW), transientBufferSize);
        } catch (IOException e) {
            throw new TranslogException(shardId, "failed to create new translog file", e);
        } finally {
            rwl.writeLock().unlock();
        }
    }

    @Override
    public void makeTransientCurrent() throws IOException {
        FsTranslogFile old;
        rwl.writeLock().lock();
        try {
            assert this.trans != null;
            old = current;
            this.current = this.trans;
            this.trans = null;
        } finally {
            rwl.writeLock().unlock();
        }
        old.close();
        current.reuse(old);
    }

    @Override
    public void revertTransient() throws IOException {
        rwl.writeLock().lock();
        try {
            final FsTranslogFile toClose = this.trans;
            this.trans = null;
            IOUtils.close(toClose);
        } finally {
            rwl.writeLock().unlock();
        }
    }

    /**
     * Returns the translog that should be read for the specified location. If
     * the transient or current translog does not match, returns null
     */
    private FsTranslogFile translogForLocation(Location location) {
        if (trans != null && trans.id() == location.translogId) {
            return this.trans;
        }
        if (current.id() == location.translogId) {
            return this.current;
        }
        return null;
    }

    /**
     * Read the Operation object from the given location, returns null if the
     * Operation could not be read.
     */
    @Override
    public Translog.Operation read(Location location) {
        rwl.readLock().lock();
        try {
            FsTranslogFile translog = translogForLocation(location);
            if (translog != null) {
                byte[] data = translog.read(location);
                try (BytesStreamInput in = new BytesStreamInput(data)) {
                    // Return the Operation using the current version of the
                    // stream based on which translog is being read
                    return translog.getStream().read(in);
                }
            }
            return null;
        } catch (IOException e) {
            throw new ElasticsearchException("failed to read source from translog location " + location, e);
        } finally {
            rwl.readLock().unlock();
        }
    }

    @Override
    public Location add(Operation operation) throws TranslogException {
        rwl.readLock().lock();
        boolean released = false;
        ReleasableBytesStreamOutput out = null;
        try {
            out = new ReleasableBytesStreamOutput(bigArrays);
            TranslogStreams.writeTranslogOperation(out, operation);
            ReleasablePagedBytesReference bytes = out.bytes();
            Location location = current.add(bytes);
            if (syncOnEachOperation) {
                current.sync();
            }

            assert new BytesArray(current.read(location)).equals(bytes);

            FsTranslogFile trans = this.trans;
            if (trans != null) {
                try {
                    location = trans.add(bytes);
                } catch (ClosedChannelException e) {
                    // ignore
                }
            }
            Releasables.close(bytes);
            released = true;
            return location;
        } catch (Throwable e) {
            throw new TranslogException(shardId, "Failed to write operation [" + operation + "]", e);
        } finally {
            rwl.readLock().unlock();
            if (!released && out != null) {
                Releasables.close(out.bytes());
            }
        }
    }

    @Override
    public FsChannelSnapshot snapshot() throws TranslogException {
        while (true) {
            FsChannelSnapshot snapshot = current.snapshot();
            if (snapshot != null) {
                return snapshot;
            }
            Thread.yield();
        }
    }

    @Override
    public Snapshot snapshot(Snapshot snapshot) {
        FsChannelSnapshot snap = snapshot();
        if (snap.translogId() == snapshot.translogId()) {
            snap.seekTo(snapshot.position());
        }
        return snap;
    }

    @Override
    public void sync() throws IOException {
        FsTranslogFile current1 = this.current;
        if (current1 == null) {
            return;
        }
        try {
            current1.sync();
        } catch (IOException e) {
            // if we switches translots (!=), then this failure is not relevant
            // we are working on a new translog
            if (this.current == current1) {
                throw e;
            }
        }
    }

    @Override
    public boolean syncNeeded() {
        FsTranslogFile current1 = this.current;
        return current1 != null && current1.syncNeeded();
    }

    @Override
    public void syncOnEachOperation(boolean syncOnEachOperation) {
        this.syncOnEachOperation = syncOnEachOperation;
        if (syncOnEachOperation) {
            type = FsTranslogFile.Type.SIMPLE;
        } else {
            type = FsTranslogFile.Type.BUFFERED;
        }
    }

    @Override
<<<<<<< HEAD
    public String getPath(long translogId) {
=======
    public String getFilename(long translogId) {
>>>>>>> 4f8ea783
        return TRANSLOG_FILE_PREFIX + translogId;
    }

    @Override
    public TranslogStats stats() {
        FsTranslogFile current = this.current;
        if (current == null) {
            return new TranslogStats(0, 0);
        }

        return new TranslogStats(current.estimatedNumberOfOperations(), current.translogSizeInBytes());
    }

    @Override
    public long findLargestPresentTranslogId() throws IOException {
        rwl.readLock().lock();
        try {
            long maxId = this.currentId();
            for (Path location : locations()) {
                try (DirectoryStream<Path> stream = Files.newDirectoryStream(location, TRANSLOG_FILE_PREFIX + "[0-9]*")) {
                    for (Path translogFile : stream) {
                        try {
                            final String fileName = translogFile.getFileName().toString();
                            final Matcher matcher = PARSE_ID_PATTERN.matcher(fileName);
                            if (matcher.matches()) {
                                maxId = Math.max(maxId, Long.parseLong(matcher.group(1)));
                            }
                        } catch (NumberFormatException ex) {
                            logger.warn("Couldn't parse translog id from file " + translogFile + " skipping");
                        }
                    }
                }
            }
            return maxId;
        } finally {
            rwl.readLock().unlock();
        }
    }

    @Override
    public OperationIterator openIterator(long translogId) throws IOException {
<<<<<<< HEAD
        final String translogName = getPath(translogId);
=======
        final String translogName = getFilename(translogId);
>>>>>>> 4f8ea783
        Path recoveringTranslogFile = null;
        logger.trace("try open translog file {} locations: {}", translogName, Arrays.toString(locations()));
        OUTER:
        for (Path translogLocation : locations()) {
            // we have to support .recovering since it's a leftover from previous version but might still be on the filesystem
            // we used to rename the foo into foo.recovering since foo was reused / overwritten but we fixed that in 2.0
            for (Path recoveryFiles : FileSystemUtils.files(translogLocation, translogName + "{.recovering,}")) {
                logger.trace("translog file found in {}", recoveryFiles);
                recoveringTranslogFile = recoveryFiles;
                break OUTER;
            }
            logger.trace("translog file NOT found in {} - continue", translogLocation);
        }
        final boolean translogFileExists = recoveringTranslogFile != null && Files.exists(recoveringTranslogFile);
        if (translogFileExists) {
            if (logger.isTraceEnabled()) {
                logger.trace("opening iterator for translog file: {} length: {}", recoveringTranslogFile, Files.size(recoveringTranslogFile));
            }
            final TranslogStream translogStream = TranslogStreams.translogStreamFor(recoveringTranslogFile);
            return new OperationIteratorImpl(logger, translogStream, translogStream.openInput(recoveringTranslogFile));
        }
        throw new FileNotFoundException("no translog file found for id: " + translogId);
    }

    private boolean isReferencedTranslogFile(Path file) {
        final FsTranslogFile theCurrent = this.current;
        final FsTranslogFile theTrans = this.trans;
        return (theCurrent != null && theCurrent.getPath().equals(file)) ||
                (theTrans != null && theTrans.getPath().equals(file));
    }

    private final class InternalChannelReference extends ChannelReference {

        public InternalChannelReference(Path file, OpenOption... openOptions) throws IOException {
            super(file, openOptions);
        }

        @Override
        protected void closeInternal() {
            super.closeInternal();
            rwl.writeLock().lock();
            try {
                if (isReferencedTranslogFile(file()) == false) {
                    // if the given path is not the current we can safely delete the file since all references are released
                    logger.trace("delete translog file - not referenced and not current anymore {}", file());
                    IOUtils.deleteFilesIgnoringExceptions(file());
                }
            } finally {
                rwl.writeLock().unlock();
            }
        }
    }

    /**
     * Iterator for translog operations.
     */
    private static class OperationIteratorImpl implements org.elasticsearch.index.translog.Translog.OperationIterator {

        private final TranslogStream translogStream;
        private final StreamInput input;
        private final ESLogger logger;

        OperationIteratorImpl(ESLogger logger, TranslogStream translogStream, StreamInput input) {
            this.translogStream = translogStream;
            this.input = input;
            this.logger = logger;
        }

        /**
         * Returns the next operation in the translog or <code>null</code> if we reached the end of the stream.
         */
        public Translog.Operation next() throws IOException {
            try {
                if (translogStream instanceof LegacyTranslogStream) {
                    input.readInt(); // ignored opSize
                }
                return translogStream.read(input);
            } catch (TruncatedTranslogException | EOFException e) {
                // ignore, not properly written the last op
                logger.trace("ignoring translog EOF exception, the last operation was not properly written", e);
                return null;
            } catch (IOException e) {
                // ignore, not properly written last op
                logger.trace("ignoring translog IO exception, the last operation was not properly written", e);
                return null;
            }
        }

        @Override
        public void close() throws ElasticsearchException {
            try {
                input.close();
            } catch (IOException ex) {
                throw new ElasticsearchException("failed to close stream input", ex);
            }
        }
    }
}<|MERGE_RESOLUTION|>--- conflicted
+++ resolved
@@ -431,11 +431,7 @@
     }
 
     @Override
-<<<<<<< HEAD
-    public String getPath(long translogId) {
-=======
     public String getFilename(long translogId) {
->>>>>>> 4f8ea783
         return TRANSLOG_FILE_PREFIX + translogId;
     }
 
@@ -477,11 +473,7 @@
 
     @Override
     public OperationIterator openIterator(long translogId) throws IOException {
-<<<<<<< HEAD
-        final String translogName = getPath(translogId);
-=======
         final String translogName = getFilename(translogId);
->>>>>>> 4f8ea783
         Path recoveringTranslogFile = null;
         logger.trace("try open translog file {} locations: {}", translogName, Arrays.toString(locations()));
         OUTER:
