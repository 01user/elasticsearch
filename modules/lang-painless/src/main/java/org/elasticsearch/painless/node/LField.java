/*
 * Licensed to Elasticsearch under one or more contributor
 * license agreements. See the NOTICE file distributed with
 * this work for additional information regarding copyright
 * ownership. Elasticsearch licenses this file to you under
 * the Apache License, Version 2.0 (the "License"); you may
 * not use this file except in compliance with the License.
 * You may obtain a copy of the License at
 *
 *    http://www.apache.org/licenses/LICENSE-2.0
 *
 * Unless required by applicable law or agreed to in writing,
 * software distributed under the License is distributed on an
 * "AS IS" BASIS, WITHOUT WARRANTIES OR CONDITIONS OF ANY
 * KIND, either express or implied.  See the License for the
 * specific language governing permissions and limitations
 * under the License.
 */

package org.elasticsearch.painless.node;

import org.elasticsearch.painless.Definition;
import org.elasticsearch.painless.Location;
import org.elasticsearch.painless.Definition.Field;
import org.elasticsearch.painless.Definition.Sort;
import org.elasticsearch.painless.Definition.Struct;
import org.elasticsearch.painless.Variables;
import org.elasticsearch.painless.MethodWriter;

import java.util.List;
import java.util.Map;

/**
 * Represents a field load/store or defers to a possible shortcuts.
 */
public final class LField extends ALink {

    final String value;

    Field field;

    public LField(Location location, String value) {
        super(location, 1);

        this.value = value;
    }

    @Override
    ALink analyze(Variables variables) {
        if (before == null) {
            throw createError(new IllegalArgumentException("Illegal field [" + value + "] access made without target."));
        }

        Sort sort = before.sort;

        if (sort == Sort.ARRAY) {
            return new LArrayLength(location, value).copy(this).analyze(variables);
        } else if (sort == Sort.DEF) {
            return new LDefField(location, value).copy(this).analyze(variables);
        }

        Struct struct = before.struct;
        field = statik ? struct.staticMembers.get(value) : struct.members.get(value);

        if (field != null) {
            if (store && java.lang.reflect.Modifier.isFinal(field.modifiers)) {
                throw createError(new IllegalArgumentException(
                    "Cannot write to read-only field [" + value + "] for type [" + struct.name + "]."));
            }

            after = field.type;

            return this;
        } else {
            boolean shortcut =
                struct.methods.containsKey(new Definition.MethodKey("get" +
                    Character.toUpperCase(value.charAt(0)) + value.substring(1), 0)) ||
                struct.methods.containsKey(new Definition.MethodKey("is" +
                    Character.toUpperCase(value.charAt(0)) + value.substring(1), 0)) ||
                struct.methods.containsKey(new Definition.MethodKey("set" +
                    Character.toUpperCase(value.charAt(0)) + value.substring(1), 1));

            if (shortcut) {
                return new LShortcut(location, value).copy(this).analyze(variables);
            } else {
                EConstant index = new EConstant(location, value);
                index.analyze(variables);

                if (Map.class.isAssignableFrom(before.clazz)) {
                    return new LMapShortcut(location, index).copy(this).analyze(variables);
                }

                if (List.class.isAssignableFrom(before.clazz)) {
                    return new LListShortcut(location, index).copy(this).analyze(variables);
                }
            }
        }

        throw createError(new IllegalArgumentException("Unknown field [" + value + "] for type [" + struct.name + "]."));
    }

    @Override
    void write(MethodWriter writer) {
        // Do nothing.
    }

    @Override
    void load(MethodWriter writer) {
<<<<<<< HEAD
        writer.writeDebugInfo(offset);

=======
        writer.writeDebugInfo(location);
>>>>>>> d8056c82
        if (java.lang.reflect.Modifier.isStatic(field.modifiers)) {
            writer.getStatic(field.owner.type, field.javaName, field.type.type);
        } else {
            writer.getField(field.owner.type, field.javaName, field.type.type);
        }
    }

    @Override
    void store(MethodWriter writer) {
<<<<<<< HEAD
        writer.writeDebugInfo(offset);

=======
        writer.writeDebugInfo(location);
>>>>>>> d8056c82
        if (java.lang.reflect.Modifier.isStatic(field.modifiers)) {
            writer.putStatic(field.owner.type, field.javaName, field.type.type);
        } else {
            writer.putField(field.owner.type, field.javaName, field.type.type);
        }
    }
}<|MERGE_RESOLUTION|>--- conflicted
+++ resolved
@@ -106,12 +106,8 @@
 
     @Override
     void load(MethodWriter writer) {
-<<<<<<< HEAD
-        writer.writeDebugInfo(offset);
+        writer.writeDebugInfo(location);
 
-=======
-        writer.writeDebugInfo(location);
->>>>>>> d8056c82
         if (java.lang.reflect.Modifier.isStatic(field.modifiers)) {
             writer.getStatic(field.owner.type, field.javaName, field.type.type);
         } else {
@@ -121,12 +117,8 @@
 
     @Override
     void store(MethodWriter writer) {
-<<<<<<< HEAD
-        writer.writeDebugInfo(offset);
+        writer.writeDebugInfo(location);
 
-=======
-        writer.writeDebugInfo(location);
->>>>>>> d8056c82
         if (java.lang.reflect.Modifier.isStatic(field.modifiers)) {
             writer.putStatic(field.owner.type, field.javaName, field.type.type);
         } else {
